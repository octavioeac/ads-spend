name: CI/CD n8n

on:
  push:
    branches: ["main"]
    paths:
      - "docker/**"
      - ".github/workflows/cicd.yml"

env:
  LOCATION: us          
  REPO: n8n-repo
  IMAGE_NAME: n8n

jobs:
  build-test-push:
    runs-on: ubuntu-latest
    steps:
      - uses: actions/checkout@v4

      - name: Authenticate to GCP
        id: auth
        uses: google-github-actions/auth@v2
        with:
          credentials_json: ${{ secrets.GCP_SA_KEY }}

      - name: Set PROJECT_ID
        run: echo "PROJECT_ID=${{ steps.auth.outputs.project_id }}" >> $GITHUB_ENV

      - name: Configure Docker for Artifact Registry
        run: gcloud auth configure-docker ${{ env.LOCATION }}-docker.pkg.dev -q

      - name: Build Docker image
        run: |
          IMAGE="${{ env.LOCATION }}-docker.pkg.dev/${PROJECT_ID}/${{ env.REPO }}/${{ env.IMAGE_NAME }}"
          TAG="${GITHUB_SHA::8}"
          docker build \
            -f docker/Dockerfile \
            --build-arg N8N_VERSION=1.108.2 \
            -t "$IMAGE:$TAG" -t "$IMAGE:latest" .

      - name: Test container (wait for health)
        run: |
          IMAGE="${{ env.LOCATION }}-docker.pkg.dev/${PROJECT_ID}/${{ env.REPO }}/${{ env.IMAGE_NAME }}"
          TAG="${GITHUB_SHA::8}"

          docker run -d --name n8n-test -p 5678:5678 \
            -e N8N_HOST=localhost \
            -e N8N_PROTOCOL=http \
            -e N8N_BASIC_AUTH_ACTIVE=true \
            -e N8N_BASIC_AUTH_USER=test \
            -e N8N_BASIC_AUTH_PASSWORD=test123 \
            "$IMAGE:$TAG"

          echo "Waiting for n8n /healthz ..."
          # Up to ~90s total (18 tries * 5s)
          for i in $(seq 1 18); do
            if curl -fsS http://localhost:5678/healthz >/dev/null 2>&1; then
              echo "*****  ***  n8n is healthy *** *** *** ***"
              ok=1
              break
            fi
            echo "… not ready yet (${i}), sleeping 5s"
            sleep 5
            # Print last lines to help with debugging while waiting
            docker ps -a || true
            docker logs --tail=50 n8n-test || true
          done

          if [ "${ok:-0}" != "1" ]; then
            echo "n8n did not become healthy in time"
            docker ps -a || true
            docker logs n8n-test || true
            exit 7
          fi

          # Clean up
          docker rm -f n8n-test


      - name: Push image to Artifact Registry
        run: |
          IMAGE="${{ env.LOCATION }}-docker.pkg.dev/${PROJECT_ID}/${{ env.REPO }}/${{ env.IMAGE_NAME }}"
          TAG="${GITHUB_SHA::8}"
          docker push "$IMAGE:$TAG"
          docker push "$IMAGE:latest"

  deploy-gce:
<<<<<<< HEAD
    needs: build-test-push
    runs-on: ubuntu-latest
    permissions:
      id-token: write
      contents: read
  
    env:
      PROJECT_ID: n8n-ads-spend
      ZONE: us-central1-a
      LOCATION: us
      REPO: n8n-repo
      IMAGE_NAME: n8n
  
    steps:
      - uses: actions/checkout@v4
  
      # Auth OIDC 
      - id: auth
        uses: google-github-actions/auth@v2
        with:
           workload_identity_provider: "projects/237577500123/locations/global/workloadIdentityPools/github-pool/providers/github-provider"
           service_account: "github-test@n8n-ads-spend.iam.gserviceaccount.com"
  
      - name: Setup gcloud
        uses: google-github-actions/setup-gcloud@v2
  
      # - run: gcloud auth configure-docker ${{ env.LOCATION }}-docker.pkg.dev --quiet
  
      - name: Deploy (single SSH with heredoc)
            run: |
              set -euo pipefail
              PROJECT_ID="n8n-ads-spend"
              ZONE="us-central1-a"
              LOCATION="us"
              REPO="n8n-repo"
              IMAGE_NAME="n8n"
              IMAGE="${LOCATION}-docker.pkg.dev/${PROJECT_ID}/${REPO}/${IMAGE_NAME}:latest"

              gcloud compute ssh n8n-vm \
                --project="${PROJECT_ID}" \
                --zone="${ZONE}" \
                --command "$(cat <<'EOSSH'
                  set -euo pipefail
                  IMAGE_PLACEHOLDER="__IMAGE__"
                  N8N_BASIC_AUTH_USER_PLACEHOLDER="__USR__"
                  N8N_BASIC_AUTH_PASSWORD_PLACEHOLDER="__PWD__"
                  N8N_ENCRYPTION_KEY_PLACEHOLDER="__KEY__"
          EOSSH
                )" \
              | sed -e "s#__IMAGE__#${IMAGE}#g" \
                    -e "s#__USR__#${{ secrets.N8N_BASIC_AUTH_USER }}#g" \
                    -e "s#__PWD__#${{ secrets.N8N_BASIC_AUTH_PASSWORD }}#g" \
                    -e "s#__KEY__#${{ secrets.N8N_ENCRYPTION_KEY }}#g"
=======
      needs: build-test-push
      runs-on: ubuntu-latest
      permissions:
        id-token: write
        contents: read
    
      env:
        PROJECT_ID: n8n-ads-spend
        ZONE: us-central1-a
        LOCATION: us
        REPO: n8n-repo
        IMAGE_NAME: n8n
    
      steps:
        - uses: actions/checkout@v4
    
        # Auth OIDC 
        - id: auth
          uses: google-github-actions/auth@v2
          with:
             workload_identity_provider: "projects/237577500123/locations/global/workloadIdentityPools/github-pool/providers/github-provider"
             service_account: "github-test@n8n-ads-spend.iam.gserviceaccount.com"
    
        - name: Setup gcloud
          uses: google-github-actions/setup-gcloud@v2
    
        # - run: gcloud auth configure-docker ${{ env.LOCATION }}-docker.pkg.dev --quiet
    
        - name: Deploy (single SSH with heredoc)
              run: |
                set -euo pipefail
                PROJECT_ID="n8n-ads-spend"
                ZONE="us-central1-a"
                LOCATION="us"
                REPO="n8n-repo"
                IMAGE_NAME="n8n"
                IMAGE="${LOCATION}-docker.pkg.dev/${PROJECT_ID}/${REPO}/${IMAGE_NAME}:latest"
  
                gcloud compute ssh n8n-vm \
                  --project="${PROJECT_ID}" \
                  --zone="${ZONE}" \
                  --command "$(cat <<'EOSSH'
                    set -euo pipefail
                    IMAGE_PLACEHOLDER="__IMAGE__"
                    N8N_BASIC_AUTH_USER_PLACEHOLDER="__USR__"
                    N8N_BASIC_AUTH_PASSWORD_PLACEHOLDER="__PWD__"
                    N8N_ENCRYPTION_KEY_PLACEHOLDER="__KEY__"
            EOSSH
                  )" \
                | sed -e "s#__IMAGE__#${IMAGE}#g" \
                      -e "s#__USR__#${{ secrets.N8N_BASIC_AUTH_USER }}#g" \
                      -e "s#__PWD__#${{ secrets.N8N_BASIC_AUTH_PASSWORD }}#g" \
                      -e "s#__KEY__#${{ secrets.N8N_ENCRYPTION_KEY }}#g"
>>>>>>> ca91045b
<|MERGE_RESOLUTION|>--- conflicted
+++ resolved
@@ -86,12 +86,43 @@
           docker push "$IMAGE:latest"
 
   deploy-gce:
-<<<<<<< HEAD
-    needs: build-test-push
-    runs-on: ubuntu-latest
-    permissions:
-      id-token: write
-      contents: read
+      needs: build-test-push
+      runs-on: ubuntu-latest
+      permissions:
+        id-token: write
+        contents: read
+    
+      env:
+        PROJECT_ID: n8n-ads-spend
+        ZONE: us-central1-a
+        LOCATION: us
+        REPO: n8n-repo
+        IMAGE_NAME: n8n
+    
+      steps:
+        - uses: actions/checkout@v4
+    
+        # Auth OIDC 
+        - id: auth
+          uses: google-github-actions/auth@v2
+          with:
+             workload_identity_provider: "projects/237577500123/locations/global/workloadIdentityPools/github-pool/providers/github-provider"
+             service_account: "github-test@n8n-ads-spend.iam.gserviceaccount.com"
+    
+        - name: Setup gcloud
+          uses: google-github-actions/setup-gcloud@v2
+    
+        # - run: gcloud auth configure-docker ${{ env.LOCATION }}-docker.pkg.dev --quiet
+    
+        - name: Deploy (single SSH with heredoc)
+              run: |
+                set -euo pipefail
+                PROJECT_ID="n8n-ads-spend"
+                ZONE="us-central1-a"
+                LOCATION="us"
+                REPO="n8n-repo"
+                IMAGE_NAME="n8n"
+                IMAGE="${LOCATION}-docker.pkg.dev/${PROJECT_ID}/${REPO}/${IMAGE_NAME}:latest"
   
     env:
       PROJECT_ID: n8n-ads-spend
@@ -139,59 +170,4 @@
               | sed -e "s#__IMAGE__#${IMAGE}#g" \
                     -e "s#__USR__#${{ secrets.N8N_BASIC_AUTH_USER }}#g" \
                     -e "s#__PWD__#${{ secrets.N8N_BASIC_AUTH_PASSWORD }}#g" \
-                    -e "s#__KEY__#${{ secrets.N8N_ENCRYPTION_KEY }}#g"
-=======
-      needs: build-test-push
-      runs-on: ubuntu-latest
-      permissions:
-        id-token: write
-        contents: read
-    
-      env:
-        PROJECT_ID: n8n-ads-spend
-        ZONE: us-central1-a
-        LOCATION: us
-        REPO: n8n-repo
-        IMAGE_NAME: n8n
-    
-      steps:
-        - uses: actions/checkout@v4
-    
-        # Auth OIDC 
-        - id: auth
-          uses: google-github-actions/auth@v2
-          with:
-             workload_identity_provider: "projects/237577500123/locations/global/workloadIdentityPools/github-pool/providers/github-provider"
-             service_account: "github-test@n8n-ads-spend.iam.gserviceaccount.com"
-    
-        - name: Setup gcloud
-          uses: google-github-actions/setup-gcloud@v2
-    
-        # - run: gcloud auth configure-docker ${{ env.LOCATION }}-docker.pkg.dev --quiet
-    
-        - name: Deploy (single SSH with heredoc)
-              run: |
-                set -euo pipefail
-                PROJECT_ID="n8n-ads-spend"
-                ZONE="us-central1-a"
-                LOCATION="us"
-                REPO="n8n-repo"
-                IMAGE_NAME="n8n"
-                IMAGE="${LOCATION}-docker.pkg.dev/${PROJECT_ID}/${REPO}/${IMAGE_NAME}:latest"
-  
-                gcloud compute ssh n8n-vm \
-                  --project="${PROJECT_ID}" \
-                  --zone="${ZONE}" \
-                  --command "$(cat <<'EOSSH'
-                    set -euo pipefail
-                    IMAGE_PLACEHOLDER="__IMAGE__"
-                    N8N_BASIC_AUTH_USER_PLACEHOLDER="__USR__"
-                    N8N_BASIC_AUTH_PASSWORD_PLACEHOLDER="__PWD__"
-                    N8N_ENCRYPTION_KEY_PLACEHOLDER="__KEY__"
-            EOSSH
-                  )" \
-                | sed -e "s#__IMAGE__#${IMAGE}#g" \
-                      -e "s#__USR__#${{ secrets.N8N_BASIC_AUTH_USER }}#g" \
-                      -e "s#__PWD__#${{ secrets.N8N_BASIC_AUTH_PASSWORD }}#g" \
-                      -e "s#__KEY__#${{ secrets.N8N_ENCRYPTION_KEY }}#g"
->>>>>>> ca91045b
+                    -e "s#__KEY__#${{ secrets.N8N_ENCRYPTION_KEY }}#g"